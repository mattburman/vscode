{
	"displayName": "Git",
	"description": "Git SCM Integration",
	"command.clone": "Clone",
	"command.init": "Initialize Repository",
	"command.openRepository": "Open Repository",
	"command.close": "Close Repository",
	"command.refresh": "Refresh",
	"command.openChange": "Open Changes",
	"command.openFile": "Open File",
	"command.openHEADFile": "Open File (HEAD)",
	"command.stage": "Stage Changes",
	"command.stageAll": "Stage All Changes",
	"command.stageSelectedRanges": "Stage Selected Ranges",
	"command.revertSelectedRanges": "Revert Selected Ranges",
	"command.stageChange": "Stage Change",
	"command.revertChange": "Revert Change",
	"command.unstage": "Unstage Changes",
	"command.unstageAll": "Unstage All Changes",
	"command.unstageSelectedRanges": "Unstage Selected Ranges",
	"command.clean": "Discard Changes",
	"command.cleanAll": "Discard All Changes",
	"command.commit": "Commit",
	"command.commitStaged": "Commit Staged",
	"command.commitEmpty": "Commit Empty",
	"command.commitStagedSigned": "Commit Staged (Signed Off)",
	"command.commitStagedAmend": "Commit Staged (Amend)",
	"command.commitAll": "Commit All",
	"command.commitAllSigned": "Commit All (Signed Off)",
	"command.commitAllAmend": "Commit All (Amend)",
	"command.restoreCommitTemplate": "Restore Commit Template",
	"command.undoCommit": "Undo Last Commit",
	"command.checkout": "Checkout to...",
	"command.branch": "Create Branch...",
	"command.deleteBranch": "Delete Branch...",
	"command.renameBranch": "Rename Branch...",
	"command.merge": "Merge Branch...",
	"command.createTag": "Create Tag",
	"command.fetch": "Fetch",
	"command.fetchPrune": "Fetch (Prune)",
	"command.fetchAll": "Fetch From All Remotes",
	"command.pull": "Pull",
	"command.pullRebase": "Pull (Rebase)",
	"command.pullFrom": "Pull from...",
	"command.push": "Push",
	"command.pushForce": "Push (Force)",
	"command.pushTo": "Push to...",
	"command.pushToForce": "Push to... (Force)",
	"command.pushWithTags": "Push With Tags",
	"command.pushWithTagsForce": "Push With Tags (Force)",
	"command.sync": "Sync",
	"command.syncRebase": "Sync (Rebase)",
	"command.publish": "Publish Branch",
	"command.showOutput": "Show Git Output",
	"command.ignore": "Add File to .gitignore",
	"command.stashIncludeUntracked": "Stash (Include Untracked)",
	"command.stash": "Stash",
	"command.stashPop": "Pop Stash...",
	"command.stashPopLatest": "Pop Latest Stash",
	"command.stashApply": "Apply Stash...",
	"command.stashApplyLatest": "Apply Latest Stash",
	"config.enabled": "Whether git is enabled.",
	"config.path": "Path and filename of the git executable, e.g. `C:\\Program Files\\Git\\bin\\git.exe` (Windows).",
	"config.autoRepositoryDetection": "Configures when repositories should be automatically detected.",
	"config.autoRepositoryDetection.true": "Scan for both subfolders of the current opened folder and parent folders of open files.",
	"config.autoRepositoryDetection.false": "Disable automatic repository scanning.",
	"config.autoRepositoryDetection.subFolders": "Scan for subfolders of the currently opened folder.",
	"config.autoRepositoryDetection.openEditors": "Scan for parent folders of open files.",
	"config.autorefresh": "Whether auto refreshing is enabled.",
<<<<<<< HEAD
	"config.autofetch": "When enabled, commits will automatically be fetched from the default remote of the current Git repository.",
=======
	"config.autofetch": "Whether auto fetching is enabled.",
	"config.autofetchPeriod": "Time period, in minutes, between each auto fetch run",
>>>>>>> 7761add5
	"config.confirmSync": "Confirm before synchronizing git repositories.",
	"config.countBadge": "Controls the git badge counter.",
	"config.countBadge.all": "Count all changes.",
	"config.countBadge.tracked": "Count only tracked changes.",
	"config.countBadge.off": "Turn off counter.",
	"config.checkoutType": "Controls what type of branches are listed when running `Checkout to...`.",
	"config.checkoutType.all": "Show all references.",
	"config.checkoutType.local": "Show only local branches.",
	"config.checkoutType.tags": "Show only tags.",
	"config.checkoutType.remote": "Show only remote branches.",
	"config.branchValidationRegex": "A regular expression to validate new branch names.",
	"config.branchWhitespaceChar": "The character to replace whitespace in new branch names.",
	"config.ignoreLegacyWarning": "Ignores the legacy Git warning.",
	"config.ignoreMissingGitWarning": "Ignores the warning when Git is missing.",
	"config.ignoreLimitWarning": "Ignores the warning when there are too many changes in a repository.",
	"config.defaultCloneDirectory": "The default location to clone a git repository.",
	"config.enableSmartCommit": "Commit all changes when there are no staged changes.",
	"config.enableCommitSigning": "Enables commit signing with GPG.",
	"config.discardAllScope": "Controls what changes are discarded by the `Discard all changes` command. `all` discards all changes. `tracked` discards only tracked files. `prompt` shows a prompt dialog every time the action is run.",
	"config.decorations.enabled": "Controls whether Git contributes colors and badges to the explorer and the open editors view.",
	"config.promptToSaveFilesBeforeCommit": "Controls whether Git should check for unsaved files before committing.",
	"config.postCommitCommand": "Runs a git command after a successful commit.",
	"config.postCommitCommand.none": "Don't run any command after a commit.",
	"config.postCommitCommand.push": "Run 'Git Push' after a successful commit.",
	"config.postCommitCommand.sync": "Run 'Git Sync' after a successful commit.",
	"config.showInlineOpenFileAction": "Controls whether to show an inline Open File action in the Git changes view.",
	"config.showPushSuccessNotification": "Controls whether to show a notification when a push is successful.",
	"config.inputValidation": "Controls when to show commit message input validation.",
	"config.inputValidationLength": "Controls the commit message length threshold for showing a warning.",
	"config.detectSubmodules": "Controls whether to automatically detect git submodules.",
	"config.detectSubmodulesLimit": "Controls the limit of git submodules detected.",
	"config.alwaysShowStagedChangesResourceGroup": "Always show the Staged Changes resource group.",
	"config.alwaysSignOff": "Controls the signoff flag for all commits.",
	"config.ignoredRepositories": "List of git repositories to ignore.",
	"config.scanRepositories": "List of paths to search for git repositories in.",
	"config.showProgress": "Controls whether git actions should show progress.",
	"config.rebaseWhenSync": "Force git to use rebase when running the sync command.",
	"config.confirmEmptyCommits": "Always confirm the creation of empty commits.",
	"config.fetchOnPull": "Fetch all branches when pulling or just the current one.",
	"config.autoStash": "Stash any changes before pulling and restore them after successful pull.",
	"config.allowForcePush": "Controls whether force push (with or without lease) is enabled.",
	"config.useForcePushWithLease": "Controls whether force pushing uses the safer force-with-lease variant.",
	"config.confirmForcePush": "Controls whether to ask for confirmation before force-pushing.",
	"config.openDiffOnClick": "Controls whether the diff editor should be opened when clicking a change. Otherwise the regular editor will be opened.",
	"colors.added": "Color for added resources.",
	"colors.modified": "Color for modified resources.",
	"colors.deleted": "Color for deleted resources.",
	"colors.untracked": "Color for untracked resources.",
	"colors.ignored": "Color for ignored resources.",
	"colors.conflict": "Color for resources with conflicts.",
	"colors.submodule": "Color for submodule resources."
}<|MERGE_RESOLUTION|>--- conflicted
+++ resolved
@@ -67,12 +67,8 @@
 	"config.autoRepositoryDetection.subFolders": "Scan for subfolders of the currently opened folder.",
 	"config.autoRepositoryDetection.openEditors": "Scan for parent folders of open files.",
 	"config.autorefresh": "Whether auto refreshing is enabled.",
-<<<<<<< HEAD
 	"config.autofetch": "When enabled, commits will automatically be fetched from the default remote of the current Git repository.",
-=======
-	"config.autofetch": "Whether auto fetching is enabled.",
-	"config.autofetchPeriod": "Time period, in minutes, between each auto fetch run",
->>>>>>> 7761add5
+	"config.autofetchPeriod": "Duration in minutes between each automatic git fetch, when `git.autofetch` is enabled.",
 	"config.confirmSync": "Confirm before synchronizing git repositories.",
 	"config.countBadge": "Controls the git badge counter.",
 	"config.countBadge.all": "Count all changes.",
